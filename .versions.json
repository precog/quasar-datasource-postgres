--- conflicted
+++ resolved
@@ -1,7 +1,3 @@
 {
-<<<<<<< HEAD
-  "precog-quasar": "168.0.2"
-=======
   "precog-quasar": "168.0.12"
->>>>>>> a5fbac10
 }